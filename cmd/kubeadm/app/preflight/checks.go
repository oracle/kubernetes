/*
Copyright 2016 The Kubernetes Authors.

Licensed under the Apache License, Version 2.0 (the "License");
you may not use this file except in compliance with the License.
You may obtain a copy of the License at

    http://www.apache.org/licenses/LICENSE-2.0

Unless required by applicable law or agreed to in writing, software
distributed under the License is distributed on an "AS IS" BASIS,
WITHOUT WARRANTIES OR CONDITIONS OF ANY KIND, either express or implied.
See the License for the specific language governing permissions and
limitations under the License.
*/

package preflight

import (
	"bufio"
	"bytes"
	"fmt"
	"io"
	"net"
	"net/http"
	"os"
	"os/exec"
	"path"

	kubeadmapi "k8s.io/kubernetes/cmd/kubeadm/app/apis/kubeadm"
	"k8s.io/kubernetes/pkg/api/validation"
	utilerrors "k8s.io/kubernetes/pkg/util/errors"
	"k8s.io/kubernetes/pkg/util/initsystem"
	"k8s.io/kubernetes/pkg/util/node"
	"k8s.io/kubernetes/test/e2e_node/system"
)

<<<<<<< HEAD
type Error struct {
=======
const bridgenf string = "/proc/sys/net/bridge/bridge-nf-call-iptables"

type PreFlightError struct {
>>>>>>> 495ab24f
	Msg string
}

func (e *Error) Error() string {
	return fmt.Sprintf("[preflight] Some fatal errors occurred:\n%s%s", e.Msg, "[preflight] If you know what you are doing, you can skip pre-flight checks with `--skip-preflight-checks`")
}

// Checker validates the state of the system to ensure kubeadm will be
// successful as often as possilble.
type Checker interface {
	Check() (warnings, errors []error)
}

// ServiceCheck verifies that the given service is enabled and active. If we do not
// detect a supported init system however, all checks are skipped and a warning is
// returned.
type ServiceCheck struct {
	Service       string
	CheckIfActive bool
}

func (sc ServiceCheck) Check() (warnings, errors []error) {
	initSystem, err := initsystem.GetInitSystem()
	if err != nil {
		return []error{err}, nil
	}

	warnings = []error{}

	if !initSystem.ServiceExists(sc.Service) {
		warnings = append(warnings, fmt.Errorf("%s service does not exist", sc.Service))
		return warnings, nil
	}

	if !initSystem.ServiceIsEnabled(sc.Service) {
		warnings = append(warnings,
			fmt.Errorf("%s service is not enabled, please run 'systemctl enable %s.service'",
				sc.Service, sc.Service))
	}

	if sc.CheckIfActive && !initSystem.ServiceIsActive(sc.Service) {
		errors = append(errors,
			fmt.Errorf("%s service is not active, please run 'systemctl start %s.service'",
				sc.Service, sc.Service))
	}

	return warnings, errors
}

// FirewalldCheck checks if firewalld is enabled or active, and if so outputs a warning.
type FirewalldCheck struct {
	ports []int
}

func (fc FirewalldCheck) Check() (warnings, errors []error) {
	initSystem, err := initsystem.GetInitSystem()
	if err != nil {
		return []error{err}, nil
	}

	warnings = []error{}

	if !initSystem.ServiceExists("firewalld") {
		return nil, nil
	}

	if initSystem.ServiceIsActive("firewalld") {
		warnings = append(warnings,
			fmt.Errorf("firewalld is active, please ensure ports %v are open or your cluster may not function correctly",
				fc.ports))
	}

	return warnings, errors
}

// PortOpenCheck ensures the given port is available for use.
type PortOpenCheck struct {
	port int
}

func (poc PortOpenCheck) Check() (warnings, errors []error) {
	errors = []error{}
	// TODO: Get IP from KubeadmConfig
	ln, err := net.Listen("tcp", fmt.Sprintf(":%d", poc.port))
	if err != nil {
		errors = append(errors, fmt.Errorf("Port %d is in use", poc.port))
	}
	if ln != nil {
		ln.Close()
	}

	return nil, errors
}

// IsRootCheck verifies user is root
type IsRootCheck struct{}

func (irc IsRootCheck) Check() (warnings, errors []error) {
	errors = []error{}
	if os.Getuid() != 0 {
		errors = append(errors, fmt.Errorf("user is not running as root"))
	}

	return nil, errors
}

// DirAvailableCheck checks if the given directory either does not exist, or is empty.
type DirAvailableCheck struct {
	Path string
}

func (dac DirAvailableCheck) Check() (warnings, errors []error) {
	errors = []error{}
	// If it doesn't exist we are good:
	if _, err := os.Stat(dac.Path); os.IsNotExist(err) {
		return nil, nil
	}

	f, err := os.Open(dac.Path)
	if err != nil {
		errors = append(errors, fmt.Errorf("unable to check if %s is empty: %s", dac.Path, err))
		return nil, errors
	}
	defer f.Close()

	_, err = f.Readdirnames(1)
	if err != io.EOF {
		errors = append(errors, fmt.Errorf("%s is not empty", dac.Path))
	}

	return nil, errors
}

// FileAvailableCheck checks that the given file does not already exist.
type FileAvailableCheck struct {
	Path string
}

func (fac FileAvailableCheck) Check() (warnings, errors []error) {
	errors = []error{}
	if _, err := os.Stat(fac.Path); err == nil {
		errors = append(errors, fmt.Errorf("%s already exists", fac.Path))
	}
	return nil, errors
}

// FileContentCheck checks that the given file contains the string Content.
type FileContentCheck struct {
	Path    string
	Content []byte
}

func (fcc FileContentCheck) Check() (warnings, errors []error) {
	f, err := os.Open(fcc.Path)
	if err != nil {
		return nil, []error{fmt.Errorf("%s does not exist", fcc.Path)}
	}

	lr := io.LimitReader(f, int64(len(fcc.Content)))
	defer f.Close()

	buf := &bytes.Buffer{}
	_, err = io.Copy(buf, lr)
	if err != nil {
		return nil, []error{fmt.Errorf("%s could not be read", fcc.Path)}
	}

	if !bytes.Equal(buf.Bytes(), fcc.Content) {
		return nil, []error{fmt.Errorf("%s contents are not set to %s", fcc.Path, fcc.Content)}
	}
	return nil, []error{}

}

// InPathCheck checks if the given executable is present in the path.
type InPathCheck struct {
	executable string
	mandatory  bool
}

func (ipc InPathCheck) Check() (warnings, errors []error) {
	_, err := exec.LookPath(ipc.executable)
	if err != nil {
		if ipc.mandatory {
			// Return as an error:
			return nil, []error{fmt.Errorf("%s not found in system path", ipc.executable)}
		}
		// Return as a warning:
		return []error{fmt.Errorf("%s not found in system path", ipc.executable)}, nil
	}
	return nil, nil
}

// HostnameCheck checks if hostname match dns sub domain regex.
// If hostname doesn't match this regex, kubelet will not launch static pods like kube-apiserver/kube-controller-manager and so on.
type HostnameCheck struct{}

func (hc HostnameCheck) Check() (warnings, errors []error) {
	errors = []error{}
	hostname := node.GetHostname("")
	for _, msg := range validation.ValidateNodeName(hostname, false) {
		errors = append(errors, fmt.Errorf("hostname \"%s\" %s", hostname, msg))
	}
	return nil, errors
}

// HTTPProxyCheck checks if https connection to specific host is going
// to be done directly or over proxy. If proxy detected, it will return warning.
type HTTPProxyCheck struct {
	Proto string
	Host  string
	Port  int
}

func (hst HTTPProxyCheck) Check() (warnings, errors []error) {

	url := fmt.Sprintf("%s://%s:%d", hst.Proto, hst.Host, hst.Port)

	req, err := http.NewRequest("GET", url, nil)
	if err != nil {
		return nil, []error{err}
	}

	proxy, err := http.DefaultTransport.(*http.Transport).Proxy(req)
	if err != nil {
		return nil, []error{err}
	}
	if proxy != nil {
		return []error{fmt.Errorf("Connection to %q uses proxy %q. If that is not intended, adjust your proxy settings", url, proxy)}, nil
	}
	return nil, nil
}

type SystemVerificationCheck struct{}

func (sysver SystemVerificationCheck) Check() (warnings, errors []error) {
	// Create a buffered writer and choose a quite large value (1M) and suppose the output from the system verification test won't exceed the limit
	// Run the system verification check, but write to out buffered writer instead of stdout
	bufw := bufio.NewWriterSize(os.Stdout, 1*1024*1024)
	reporter := &system.StreamReporter{WriteStream: bufw}

	var errs []error
	// All the validators we'd like to run:
	var validators = []system.Validator{
		&system.OSValidator{Reporter: reporter},
		&system.KernelValidator{Reporter: reporter},
		&system.CgroupsValidator{Reporter: reporter},
		&system.DockerValidator{Reporter: reporter},
	}

	// Run all validators
	for _, v := range validators {
		errs = append(errs, v.Validate(system.DefaultSysSpec))
	}

	err := utilerrors.NewAggregate(errs)
	if err != nil {
		// Only print the output from the system verification check if the check failed
		fmt.Println("[preflight] The system verification failed. Printing the output from the verification:")
		bufw.Flush()
		return nil, []error{err}
	}
	return nil, nil
}

func RunInitMasterChecks(cfg *kubeadmapi.MasterConfiguration) error {
	checks := []Checker{
		SystemVerificationCheck{},
		IsRootCheck{},
		HostnameCheck{},
		ServiceCheck{Service: "kubelet", CheckIfActive: false},
		ServiceCheck{Service: "docker", CheckIfActive: true},
		FirewalldCheck{ports: []int{int(cfg.API.Port), 10250}},
		PortOpenCheck{port: int(cfg.API.Port)},
		PortOpenCheck{port: 8080},
		PortOpenCheck{port: 10250},
		PortOpenCheck{port: 10251},
		PortOpenCheck{port: 10252},
		HTTPProxyCheck{Proto: "https", Host: cfg.API.AdvertiseAddresses[0], Port: int(cfg.API.Port)},
		DirAvailableCheck{Path: path.Join(kubeadmapi.GlobalEnvParams.KubernetesDir, "manifests")},
		DirAvailableCheck{Path: kubeadmapi.GlobalEnvParams.HostPKIPath},
		DirAvailableCheck{Path: "/var/lib/kubelet"},
		FileAvailableCheck{Path: path.Join(kubeadmapi.GlobalEnvParams.KubernetesDir, "admin.conf")},
		FileAvailableCheck{Path: path.Join(kubeadmapi.GlobalEnvParams.KubernetesDir, "kubelet.conf")},
		FileContentCheck{Path: bridgenf, Content: []byte{'1'}},
		InPathCheck{executable: "ip", mandatory: true},
		InPathCheck{executable: "iptables", mandatory: true},
		InPathCheck{executable: "mount", mandatory: true},
		InPathCheck{executable: "nsenter", mandatory: true},
		InPathCheck{executable: "ebtables", mandatory: false},
		InPathCheck{executable: "ethtool", mandatory: false},
		InPathCheck{executable: "socat", mandatory: false},
		InPathCheck{executable: "tc", mandatory: false},
		InPathCheck{executable: "touch", mandatory: false},
	}

	if len(cfg.Etcd.Endpoints) == 0 {
		// Only do etcd related checks when no external endpoints were specified
		checks = append(checks,
			PortOpenCheck{port: 2379},
			DirAvailableCheck{Path: "/var/lib/etcd"},
		)
	}

	return RunChecks(checks, os.Stderr)
}

func RunJoinNodeChecks(cfg *kubeadmapi.NodeConfiguration) error {
	checks := []Checker{
		SystemVerificationCheck{},
		IsRootCheck{},
		HostnameCheck{},
		ServiceCheck{Service: "kubelet", CheckIfActive: false},
		ServiceCheck{Service: "docker", CheckIfActive: true},
		PortOpenCheck{port: 10250},
		DirAvailableCheck{Path: path.Join(kubeadmapi.GlobalEnvParams.KubernetesDir, "manifests")},
		DirAvailableCheck{Path: "/var/lib/kubelet"},
		FileAvailableCheck{Path: path.Join(kubeadmapi.GlobalEnvParams.KubernetesDir, "kubelet.conf")},
		FileContentCheck{Path: bridgenf, Content: []byte{'1'}},
		InPathCheck{executable: "ip", mandatory: true},
		InPathCheck{executable: "iptables", mandatory: true},
		InPathCheck{executable: "mount", mandatory: true},
		InPathCheck{executable: "nsenter", mandatory: true},
		InPathCheck{executable: "ebtables", mandatory: false},
		InPathCheck{executable: "ethtool", mandatory: false},
		InPathCheck{executable: "socat", mandatory: false},
		InPathCheck{executable: "tc", mandatory: false},
		InPathCheck{executable: "touch", mandatory: false},
	}

	return RunChecks(checks, os.Stderr)
}

func RunRootCheckOnly() error {
	checks := []Checker{
		IsRootCheck{},
	}

	return RunChecks(checks, os.Stderr)
}

// RunChecks runs each check, displays it's warnings/errors, and once all
// are processed will exit if any errors occurred.
func RunChecks(checks []Checker, ww io.Writer) error {
	found := []error{}
	for _, c := range checks {
		warnings, errs := c.Check()
		for _, w := range warnings {
			io.WriteString(ww, fmt.Sprintf("[preflight] WARNING: %s\n", w))
		}
		found = append(found, errs...)
	}
	if len(found) > 0 {
		var errs bytes.Buffer
		for _, i := range found {
			errs.WriteString("\t" + i.Error() + "\n")
		}
		return &Error{Msg: errs.String()}
	}
	return nil
}

func TryStartKubelet() {
	// If we notice that the kubelet service is inactive, try to start it
	initSystem, err := initsystem.GetInitSystem()
	if err != nil {
		fmt.Println("[preflight] No supported init system detected, won't ensure kubelet is running.")
	} else if initSystem.ServiceExists("kubelet") && !initSystem.ServiceIsActive("kubelet") {

		fmt.Println("[preflight] Starting the kubelet service")
		if err := initSystem.ServiceStart("kubelet"); err != nil {
			fmt.Printf("[preflight] WARNING: Unable to start the kubelet service: [%v]\n", err)
			fmt.Println("[preflight] WARNING: Please ensure kubelet is running manually.")
		}
	}
}<|MERGE_RESOLUTION|>--- conflicted
+++ resolved
@@ -35,13 +35,10 @@
 	"k8s.io/kubernetes/test/e2e_node/system"
 )
 
-<<<<<<< HEAD
+
+const bridgenf string = "/proc/sys/net/bridge/bridge-nf-call-iptables"
+
 type Error struct {
-=======
-const bridgenf string = "/proc/sys/net/bridge/bridge-nf-call-iptables"
-
-type PreFlightError struct {
->>>>>>> 495ab24f
 	Msg string
 }
 
